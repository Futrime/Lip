// Package download provides a simple way to download files from the web.
package download

import (
	"io"
	"net/http"
	"os"
<<<<<<< HEAD

	"github.com/liteldev/lip/utils/logger"
	"github.com/schollz/progressbar/v3"
=======
	"strconv"
>>>>>>> 3ef75c9a
)

// DownloadFile downloads a file from a url and saves it to a local path.
func DownloadFile(url string, filePath string) error {
	req, _ := http.NewRequest("GET", url, nil)
	resp, err := http.DefaultClient.Do(req)
	if err != nil {
		return err
	}
	defer resp.Body.Close()

<<<<<<< HEAD
	file, err := os.Create(filePath)
=======
	// Check server response
	if resp.StatusCode != http.StatusOK {
		return errors.New("cannot download file (HTTP CODE " + strconv.Itoa(resp.StatusCode) + "): " + url)
	}

	// Create the file
	out, err := os.Create(filePath)
>>>>>>> 3ef75c9a
	if err != nil {
		return err
	}
	defer file.Close()

	bar := progressbar.NewOptions(
		int(resp.ContentLength),
		progressbar.OptionShowBytes(true),
		progressbar.OptionSetWidth(30),
		progressbar.OptionSetDescription("  "),
		progressbar.OptionClearOnFinish(),
		progressbar.OptionSetTheme(progressbar.Theme{
			Saucer:        "=",
			SaucerHead:    ">",
			SaucerPadding: " ",
			BarStart:      "[",
			BarEnd:        "]",
		}))

	io.Copy(io.MultiWriter(file, bar), resp.Body)

	logger.Info("    Finished.")

	return nil
}<|MERGE_RESOLUTION|>--- conflicted
+++ resolved
@@ -2,16 +2,14 @@
 package download
 
 import (
+	"errors"
 	"io"
 	"net/http"
 	"os"
-<<<<<<< HEAD
+	"strconv"
 
 	"github.com/liteldev/lip/utils/logger"
 	"github.com/schollz/progressbar/v3"
-=======
-	"strconv"
->>>>>>> 3ef75c9a
 )
 
 // DownloadFile downloads a file from a url and saves it to a local path.
@@ -23,17 +21,13 @@
 	}
 	defer resp.Body.Close()
 
-<<<<<<< HEAD
-	file, err := os.Create(filePath)
-=======
 	// Check server response
 	if resp.StatusCode != http.StatusOK {
 		return errors.New("cannot download file (HTTP CODE " + strconv.Itoa(resp.StatusCode) + "): " + url)
 	}
 
 	// Create the file
-	out, err := os.Create(filePath)
->>>>>>> 3ef75c9a
+	file, err := os.Create(filePath)
 	if err != nil {
 		return err
 	}
