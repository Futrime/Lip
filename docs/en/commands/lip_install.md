# lip install

## Usage

```shell
lip install [options] <requirement specifiers>
lip install [options] <tooth url/files>
```

## Description

Install a tooth from:

- tooth repositories via Goproxy.
- local or remote standalone tooth files (with suffix `.tth`).

For the tooth repository, you can specific the version by add suffix like `@1.2.3` or `@1.2.0-beta.3`. However, when another version is installed and you run Lip without `--upgrade` or `--force-reinstall` flag, Lip will not install the specific version.

Only lowercase letters, numbers, dashes, underlines, dots, slashes [a-z0-9-_./] and one @ are allowed in requirement specifiers.

If you have set environment variable GOPROXY, Lip will access tooth repositories via it. Otherwise, Lip will choose the default Goproxy <https://goproxy.io>.

### Overview

`lip install` has several stages:

1. Identify the base requirements. The user supplied arguments are processed here.
2. Fetch teeth and resolve dependencies. Dependencies will be resolved as soon as teeth are fetched.
3. Install the teeth (and uninstall anything being upgraded)

Note that `lip install` prefers to leave the installed version as-is unless `--upgrade` is specified.

### Argument Handling

When looking at the items to be installed, Lip checks what type of item each is, in the following order:

1. Tooth repository, which can be accessed via Goproxy.
2. Local tooth file with suffix `.tth`.

In the first case, all letters will be converted to lowercase before processing.

### Satisfying Requirements

Once Lip has the set of requirements to satisfy, it chooses which version of each requirement to install using the simple rule that the latest stable version that satisfies the given constraints will be installed.

### Installation Order

Lip installs dependencies before their dependents, i.e. in “topological order”. When encountering a cycle in the dependency graph, Lip will refuse to install teeth. All developers should avoid any cycle in the dependency graph.

This dependency graph will be maintained by Lip. When uninstalling some packages, Lip will check the graph to ensure that all dependents uninstalled. If not, Lip will ask you whether to uninstall them or cancel the procedure.

### Pre-release Versions

You can install any pre-release versions by specifying the version. And teeth can declare pre-release versions as their dependencies. However, when teeth use any type of range version match or wildcard, Lip will ignore pre-release versions.

## Options

- `-h, --help`

  Show help.

- `--upgrade`

  Upgrade the specified tooth to the newest available version. If a version is specified and it is newer, upgrade to that version. The handling of dependencies depends on the upgrade-strategy used. When upgrading, Lip will first uninstall the old version and then install the new version.

- `--force-reinstall`

  Reinstall the tooth even if they are already up-to-date. When reinstalling, Lip will first uninstall the tooth and then install it. If version specified, Lip will install the version, otherwise the newest version.

## Examples

Install from tooth repositories:

```shell
lip install example.com/some_user/some_tooth         # Latest version
lip install example.com/some_user/some_tooth@1.0.0   # Specific version
lip install github.com/LiteLDev/LiteLoaderBDS@2.11.0 # LiteLoderBDS 2.11.0
```

<<<<<<< HEAD

=======
>>>>>>> b1c3fd73
Upgrade an already installed tooth:

```shell
lip install --upgrade example.com/some_user/some_tooth
```

Force reinstall a tooth:

```shell
lip install --force-reinstall example.com/some_user/some_tooth
```

Install from URL of a tooth:

```shell
lip install https://example.com/example.tth
```

Install from a local tooth:

```shell
lip install example.tth
lip install ./example/example.tth
```<|MERGE_RESOLUTION|>--- conflicted
+++ resolved
@@ -77,10 +77,6 @@
 lip install github.com/LiteLDev/LiteLoaderBDS@2.11.0 # LiteLoderBDS 2.11.0
 ```
 
-<<<<<<< HEAD
-
-=======
->>>>>>> b1c3fd73
 Upgrade an already installed tooth:
 
 ```shell
